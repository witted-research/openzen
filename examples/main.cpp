#include "OpenZen.h"

#include <array>
#include <atomic>
#include <condition_variable>
#include <iostream>
#include <mutex>
#include <limits>
#include <string>
#include <thread>
#include <vector>

#include <gsl/span>

std::vector<ZenSensorDesc> g_discoveredSensors;
std::condition_variable g_discoverCv;
std::mutex g_discoverMutex;
std::atomic_bool g_terminate(false);

using namespace zen;

namespace
{
    void addDiscoveredSensor(const ZenEventData_SensorFound& desc)
    {
        std::lock_guard<std::mutex> lock(g_discoverMutex);
        g_discoveredSensors.push_back(desc);
    }
}

void pollLoop(std::reference_wrapper<ZenClient> client)
{
    while (!g_terminate)
    {
        unsigned int i = 0;
        while (true)
        {
            const auto pair = client.get().waitForNextEvent();
            const bool success = pair.first;
            auto& event = pair.second;
            if (!success)
                break;

            if (!event.component.handle)
            {
                switch (event.eventType)
                {
                case ZenSensorEvent_SensorFound:
                    addDiscoveredSensor(event.data.sensorFound);
                    break;

                case ZenSensorEvent_SensorListingProgress:
                    if (event.data.sensorListingProgress.progress == 1.0f)
                        g_discoverCv.notify_one();
                    break;
                }
            }
            else
            {
                switch (event.eventType)
                {
                case ZenImuEvent_Sample:
                    if (i++ % 100 == 0) {
                        std::cout << "Event type: " << event.eventType << std::endl;
                        std::cout << "> Event component: " << uint32_t(event.component.handle) << std::endl;
                        std::cout << "> Acceleration: \t x = " << event.data.imuData.a[0]
                            << "\t y = " << event.data.imuData.a[1]
                            << "\t z = " << event.data.imuData.a[2] << std::endl;
                        std::cout << "> Gyro: \t\t x = " << event.data.imuData.g[0]
                            << "\t y = " << event.data.imuData.g[1]
                            << "\t z = " << event.data.imuData.g[2] << std::endl;
                    }
                    break;
                }
            }
        }
    }

    std::cout << "--- Exit polling thread ---" << std::endl;
}

int main(int argc, char *argv[])
{
<<<<<<< HEAD
    ZenSetLogLevel(ZenLogLevel_Info);

    auto [clientError, client] = make_client();
=======
    auto clientPair = make_client();
    auto& clientError = clientPair.first;
    auto& client = clientPair.second;
>>>>>>> 76dc464e
    if (clientError)
        return clientError;

    std::thread pollingThread(&pollLoop, std::ref(client));

    std::cout << "Listing sensors:" << std::endl;

    if (auto error = client.listSensorsAsync())
    {
        g_terminate = true;
        client.close();
        pollingThread.join();
        return error;
    }

    std::unique_lock<std::mutex> lock(g_discoverMutex);
    g_discoverCv.wait(lock);

    if (g_discoveredSensors.empty())
    {
        g_terminate = true;
        client.close();
        pollingThread.join();
        return ZenError_Unknown;
    }

    for (unsigned idx = 0; idx < g_discoveredSensors.size(); ++idx)
        std::cout << idx << ": " << g_discoveredSensors[idx].name << " ("  << g_discoveredSensors[idx].ioType << ")" << std::endl;

    unsigned int idx;
    do
    {
        std::cout << "Provide an index within the range 0-" << g_discoveredSensors.size() - 1 << ":" << std::endl;
        std::cin >> idx;
    } while (idx >= g_discoveredSensors.size());
    std::cin.ignore(std::numeric_limits<std::streamsize>::max(), '\n');

    auto sensorPair = client.obtainSensor(g_discoveredSensors[idx]);
    auto& obtainError = sensorPair.first;
    auto& sensor = sensorPair.second;
    if (obtainError)
    {
        g_terminate = true;
        client.close();
        pollingThread.join();
        return obtainError;
    }

    auto imuPair = sensor.getAnyComponentOfType(g_zenSensorType_Imu);
    auto& hasImu = imuPair.first;
    auto imu = imuPair.second;

    if (!hasImu)
    {
        g_terminate = true;
        client.close();
        pollingThread.join();
        return ZenError_WrongSensorType;
    }


    // Get a sensor property
    auto getPair = sensor.getInt32Property(ZenSensorProperty_TimeOffset);
    auto& timeError = getPair.first;
    if (timeError)
    {
        g_terminate = true;
        client.close();
        pollingThread.join();
        return timeError;
    }

    // Get an array property
    std::array<int32_t, 3> version;
    auto versionPair = sensor.getArrayProperty(ZenSensorProperty_FirmwareVersion, version.data(), version.size());
    auto& versionError = versionPair.first;
    auto& versionSize = versionPair.second;
    if (versionError)
    {
        g_terminate = true;
        client.close();
        pollingThread.join();
        return versionError;
    }

    std::cout << "Firmware version: " << version.at(0) << "." << version.at(1) << "." << version.at(2) << std::endl;

    // Do something based on the sensor property
    if (getPair.second)
    {
        if (auto error = imu.setBoolProperty(ZenImuProperty_StreamData, true))
        {
            g_terminate = true;
            client.close();
            pollingThread.join();
            return error;
        }
    }

    std::string line;
    while (!g_terminate)
    {
        std::cout << "Type: " << std::endl;
        std::cout << " - 'q' to quit;" << std::endl;
        std::cout << " - 'r' to manually release the sensor;" << std::endl;

        if (std::getline(std::cin, line))
        {
            if (line == "q")
                g_terminate = true;
            else if (line == "r")
                sensor.release();
        }
    }

    client.close();
    pollingThread.join();
    return 0;
}<|MERGE_RESOLUTION|>--- conflicted
+++ resolved
@@ -81,15 +81,12 @@
 
 int main(int argc, char *argv[])
 {
-<<<<<<< HEAD
     ZenSetLogLevel(ZenLogLevel_Info);
 
-    auto [clientError, client] = make_client();
-=======
     auto clientPair = make_client();
     auto& clientError = clientPair.first;
     auto& client = clientPair.second;
->>>>>>> 76dc464e
+
     if (clientError)
         return clientError;
 
